import fsApi from 'fs';
import path from 'path';

import Ajv from 'ajv';
import chai from 'chai';
import config from 'config';
import jsonSourceMap from 'json-source-map';
import simpleGit from 'simple-git';

import fetch from '../../src/app/fetcher/index.js';
import filter from '../../src/app/filter/index.js';
import loadServiceDeclarations from '../../src/app/loader/index.js';
import serviceSchema from './service.schema.js';

const fs = fsApi.promises;
const __dirname = path.dirname(new URL(import.meta.url).pathname);
const { expect } = chai;
const rootPath = path.join(__dirname, '../..');
const MIN_DOC_LENGTH = 100;

const args = process.argv.slice(6);

const schemaOnly = args.includes('--schema-only');
const modifiedOnly = args.includes('--modified-only');
let servicesToValidate = args.filter(arg => !arg.startsWith('--'));

(async () => {
  try {
    const serviceDeclarations = await loadServiceDeclarations(path.join(rootPath, config.get('serviceDeclarationsPath')));

    if (modifiedOnly) {
      servicesToValidate = await getModifiedServices();
    } else if (!servicesToValidate.length) {
      servicesToValidate = Object.keys(serviceDeclarations);
    }

    describe('Services validation', async () => {
      servicesToValidate.forEach(serviceId => {
        const service = serviceDeclarations[serviceId];

        if (!service) {
          process.exitCode = 1;
          throw new Error(`Could not find any service with id "${serviceId}"`);
        }

        describe(serviceId, () => {
          it('has a valid declaration', async () => {
            const declaration = JSON.parse(await fs.readFile(path.join(rootPath, config.get('serviceDeclarationsPath'), `${serviceId}.json`)));
            assertValid(serviceSchema, declaration);
          });

          if (!schemaOnly) {
            Object.keys(service.documents).forEach(type => {
              describe(type, () => {
                let content;
                let filteredContent;
                let mimeType;

                it('has fetchable URL', async function () {
                  this.timeout(30000);

                  const { fetch: location } = service.documents[type];
<<<<<<< HEAD
                  const { content: tmpContent, mimeType: tmpMimeType } = await fetch(location);
                  content = tmpContent;
                  mimeType = tmpMimeType;
=======
                  const document = await fetch(location);
                  content = document.content;
                  mimeType = document.mimeType;
>>>>>>> b80ca22c
                });

                it('has a selector that matches an element in the web page', async function () {
                  if (!content) {
                    console.log('      (Tests skipped as url is not fetchable)');
                    this.skip();
                  }

                  filteredContent = await filter({
                    content,
                    documentDeclaration: service.documents[type],
                    filterFunctions: service.filters,
                    mimeType,
                  });

                  expect(filteredContent).to.not.be.empty;
                });

                it(`has a resulting filtered content with at least ${MIN_DOC_LENGTH}`, async function () {
                  if (!content) {
                    console.log('      (Tests skipped as url is not fetchable)');
                    this.skip();
                  }

                  if (!filteredContent) {
                    console.log('      (Tests skipped as content cannot be filtered)');
                    this.skip();
                  }

                  expect(filteredContent.length).to.be.greaterThan(MIN_DOC_LENGTH);
                });

                context('When fetched and filtered twice in a row', () => {
                  it('has consistent filtered content', async function () {
                    if (!content) {
                      console.log('      (Tests skipped as url is not fetchable)');
                      this.skip();
                    }

                    if (!filteredContent) {
                      console.log('      (Tests skipped as content cannot be filtered)');
                      this.skip();
                    }

                    this.timeout(30000);

                    const { fetch: location } = service.documents[type];
<<<<<<< HEAD
                    const { content: secondContent, mimeType: secondMimetype} = await fetch(location);
=======
                    const document = await fetch(location);
>>>>>>> b80ca22c

                    const secondFilteredContent = await filter({
                      content: document.content,
                      documentDeclaration: service.documents[type],
                      filterFunctions: service.filters,
<<<<<<< HEAD
                      mimeType: secondMimetype
=======
                      mimeType: document.mimeType
>>>>>>> b80ca22c
                    });

                    expect(secondFilteredContent).to.equal(filteredContent);
                  });
                });
              });
            });
          }
        });
      });
    });

    run();
  } catch (error) {
    console.error(error);
  }
})();

const validator = new Ajv({
  allErrors: true,
  jsonPointers: true,
});

function assertValid(schema, subject) {
  const valid = validator.validate(schema, subject);

  if (!valid) {
    const errorPointers = new Set();
    let errorMessage = '';
    const sourceMap = jsonSourceMap.stringify(subject, null, 2);
    const jsonLines = sourceMap.json.split('\n');
    validator.errors.forEach(error => {
      errorMessage += `\n\n${validator.errorsText([ error ])}`;
      const errorPointer = sourceMap.pointers[error.dataPath];
      if (errorPointer) {
        errorMessage += `\n> ${jsonLines.slice(errorPointer.value.line, errorPointer.valueEnd.line).join('\n> ')}`;
        errorPointers.add(errorPointer);
      } else {
        errorMessage += ' (in entire file)\n';
      }
    });

    errorMessage += `\n\n${errorPointers.size} features have errors in total`;

    throw new Error(errorMessage);
  }
}

async function getModifiedServices() {
  const git = simpleGit(rootPath, { maxConcurrentProcesses: 1 });
  const committedFiles = await git.diff([ '--name-only', 'master...', 'services/*.json' ]);
  const status = await git.status();
  const modifiedFiles = [
    ...status.not_added, // Files created but not already in staged area
    ...status.modified, // Files modified
    ...status.created, // Files created and in the staged area
    ...status.renamed.map(({ to }) => to), // Files renamed
    ...committedFiles.trim().split('\n') // Files committed
  ];

  return modifiedFiles
    .filter(fileName => fileName.match(/services.*\.json/))
    .map(filePath => path.basename(filePath, '.json'));
}<|MERGE_RESOLUTION|>--- conflicted
+++ resolved
@@ -60,15 +60,9 @@
                   this.timeout(30000);
 
                   const { fetch: location } = service.documents[type];
-<<<<<<< HEAD
-                  const { content: tmpContent, mimeType: tmpMimeType } = await fetch(location);
-                  content = tmpContent;
-                  mimeType = tmpMimeType;
-=======
                   const document = await fetch(location);
                   content = document.content;
                   mimeType = document.mimeType;
->>>>>>> b80ca22c
                 });
 
                 it('has a selector that matches an element in the web page', async function () {
@@ -116,21 +110,13 @@
                     this.timeout(30000);
 
                     const { fetch: location } = service.documents[type];
-<<<<<<< HEAD
-                    const { content: secondContent, mimeType: secondMimetype} = await fetch(location);
-=======
                     const document = await fetch(location);
->>>>>>> b80ca22c
 
                     const secondFilteredContent = await filter({
                       content: document.content,
                       documentDeclaration: service.documents[type],
                       filterFunctions: service.filters,
-<<<<<<< HEAD
-                      mimeType: secondMimetype
-=======
                       mimeType: document.mimeType
->>>>>>> b80ca22c
                     });
 
                     expect(secondFilteredContent).to.equal(filteredContent);
