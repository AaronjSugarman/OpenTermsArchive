import path from 'path';
import config from 'config';

import simpleGit from 'simple-git';

export default class Git {
  constructor(repositoryPath) {
    this.path = repositoryPath;
    this.git = simpleGit(repositoryPath, { maxConcurrentProcesses: 1 });
  }

  async init() {
    return this.git.init();
  }

  async add(filepath) {
    return this.git.add(this.relativePath(filepath));
  }

  async commit(filepath, message) {
    const summary = await this.git.commit(message, this.relativePath(filepath), { '--author': `${config.get('history.author').name} <${config.get('history.author').email}>` });
    return summary.commit.replace('HEAD ', '').replace('(root-commit) ', '');
  }

  async pushChanges() {
    return this.git.push('origin', 'master');
  }

  async hasChanges(filepath) {
    const status = await this.git.status();
    const relativePath = this.relativePath(filepath);
    const escapedRelativePath = filepath.includes(' ') ? `"${relativePath}"` : relativePath;
    return (status.modified.indexOf(escapedRelativePath) > -1)
           || (status.not_added.indexOf(relativePath) > -1)
           || (status.created.indexOf(relativePath) > -1);
  }

  async log(options = {}) {
    try {
      options.file = options.file && this.relativePath(options.file);
      const logSummary = await this.git.log(options);
      return logSummary.all;
    } catch (error) {
      if (!(error.message.includes('unknown revision or path not in the working tree')
         || error.message.includes('does not have any commits yet'))) {
        throw (error);
      }
      return [];
    }
  }

  async isTracked(filepath) {
    const result = await this.git.raw('ls-files', this.relativePath(filepath));
    return !!result;
  }

<<<<<<< HEAD
  async lastCommitAndFilePathMatchingGlob(glob) {
=======
  async findUnique(glob) {
>>>>>>> 7c891920
    const [ latestCommit ] = await this.log([ '-n', '1', '--stat=4096', glob ]);

    if (!latestCommit) {
      return {};
    }

    const filePaths = latestCommit.diff.files.map(file => file.file);

    if (filePaths.length > 1) {
<<<<<<< HEAD
      throw new Error(`Only one document should have been recorded in ${latestCommit.hash}, but all these documens have been recorded: ${filePaths}`);
=======
      throw new Error(`Only one document should have been recorded in ${latestCommit.hash}, but all these documents were recorded: ${filePaths}`);
>>>>>>> 7c891920
    }

    return {
      commit: latestCommit,
      filePath: filePaths[0],
    };
  }

  relativePath(absolutePath) {
    // Git needs a path relative to the .git directory, not an absolute one
    return path.relative(this.path, absolutePath);
  }
}<|MERGE_RESOLUTION|>--- conflicted
+++ resolved
@@ -54,11 +54,7 @@
     return !!result;
   }
 
-<<<<<<< HEAD
-  async lastCommitAndFilePathMatchingGlob(glob) {
-=======
   async findUnique(glob) {
->>>>>>> 7c891920
     const [ latestCommit ] = await this.log([ '-n', '1', '--stat=4096', glob ]);
 
     if (!latestCommit) {
@@ -68,11 +64,7 @@
     const filePaths = latestCommit.diff.files.map(file => file.file);
 
     if (filePaths.length > 1) {
-<<<<<<< HEAD
-      throw new Error(`Only one document should have been recorded in ${latestCommit.hash}, but all these documens have been recorded: ${filePaths}`);
-=======
       throw new Error(`Only one document should have been recorded in ${latestCommit.hash}, but all these documents were recorded: ${filePaths}`);
->>>>>>> 7c891920
     }
 
     return {
