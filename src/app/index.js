import path from 'path';
import events from 'events';

import config from 'config';
import async from 'async';

import * as history from './history/index.js';
import fetch from './fetcher/index.js';
import filter from './filter/index.js';
import loadServiceDeclarations from './loader/index.js';
import { InaccessibleContentError } from './errors.js';

const __dirname = path.dirname(new URL(import.meta.url).pathname);
const SERVICE_DECLARATIONS_PATH = path.resolve(__dirname, '../../', config.get('serviceDeclarationsPath'));

export const AVAILABLE_EVENTS = [
  'snapshotRecorded',
  'firstSnapshotRecorded',
  'snapshotNotChanged',
  'versionRecorded',
  'firstVersionRecorded',
  'versionNotChanged',
  'recordsPublished',
  'inaccessibleContent',
<<<<<<< HEAD
  'error'
=======
>>>>>>> 7c891920
];

export default class CGUs extends events.EventEmitter {
  get serviceDeclarations() {
    return this._serviceDeclarations;
  }

  get serviceIds() {
    return Object.keys(this._serviceDeclarations);
  }

  async init() {
    if (!this._serviceDeclarations) {
      this._serviceDeclarations = await loadServiceDeclarations(SERVICE_DECLARATIONS_PATH);
<<<<<<< HEAD

      this.trackDocumentChangesQueue = async.queue(async ({ serviceDocument }) => this.trackDocumentChanges(serviceDocument), 10);
      this.refilterDocumentsQueue = async.queue(async ({ serviceDocument }) => this.refilterAndRecordDocument(serviceDocument), 10);

      const queueErrorHandler = (error, { serviceDocument }) => {
        const { serviceId, document: { type } } = serviceDocument;
        if (error instanceof InaccessibleContentError) {
          return this.emit('inaccessibleContent', serviceId, type, error);
        }
        this.emit('error', error, serviceId, type);
      };

      this.trackDocumentChangesQueue.error(queueErrorHandler);
      this.refilterDocumentsQueue.error(queueErrorHandler);

      this.initialized = Promise.resolve();
    }
    return this.initialized;
=======
    }
    return this._serviceDeclarations;
>>>>>>> 7c891920
  }

  attach(listener) {
    AVAILABLE_EVENTS.forEach(event => {
      const handlerName = `on${event[0].toUpperCase()}${event.substr(1)}`;

      if (listener[handlerName]) {
        this.on(event, listener[handlerName].bind(listener));
      }
    });
  }

<<<<<<< HEAD
  async trackChanges(servicesSubset) {
    this.forEachDocumentOfServices(servicesSubset, serviceDocument => this.trackDocumentChangesQueue.push({ serviceDocument }));
=======
  async trackChanges(servicesIds) {
    await this._forEachDocumentOf(servicesIds, document => this.trackDocumentChanges(document));
>>>>>>> 7c891920

    await this.trackDocumentChangesQueue.drain();
    await this.publish();
  }

  async trackDocumentChanges({ serviceId, document: documentDeclaration }) {
    const { type, fetch: location } = documentDeclaration;

    const { mimeType, content } = await fetch(location);

    if (!content) {
      return;
    }

    const snapshotId = await this.recordSnapshot({
      content,
      mimeType,
      serviceId,
      type
    });

    if (!snapshotId) {
      return;
    }

    return this.recordVersion({
      snapshotContent: content,
      mimeType,
      snapshotId,
      serviceId,
      documentDeclaration
    });
  }

<<<<<<< HEAD
  async refilterAndRecord(servicesSubset) {
    this.forEachDocumentOfServices(servicesSubset, serviceDocument => this.refilterDocumentsQueue.push({ serviceDocument }));

    await this.refilterDocumentsQueue.drain();
    await this.publish();
=======
  async refilterAndRecord(servicesIds) {
    return this._forEachDocumentOf(servicesIds, document => this.refilterAndRecordDocument(document));
>>>>>>> 7c891920
  }

  async refilterAndRecordDocument({ serviceId, document: documentDeclaration }) {
    const { type } = documentDeclaration;

    const { id: snapshotId, content: snapshotContent, mimeType } = await history.getLatestSnapshot(serviceId, type);

    if (!snapshotId) {
      return;
    }

    return this.recordVersion({
      snapshotContent,
      mimeType,
      snapshotId,
      serviceId,
      documentDeclaration,
      isRefiltering: true
    });
  }

<<<<<<< HEAD
  forEachDocumentOfServices(servicesSubset = [], callback) {
    let services = this._serviceDeclarations;

    if (servicesSubset.length) {
      services = servicesSubset.reduce((accumulator, service) => {
        accumulator[service] = this._serviceDeclarations[service];
        return accumulator;
      }, {});
    }

    Object.keys(services).forEach(serviceId => {
      const { documents } = this._serviceDeclarations[serviceId];
      Object.keys(documents).forEach(type => {
        callback({
          serviceId,
          document: {
            type,
            ...documents[type]
=======
  async _forEachDocumentOf(servicesIds = [], callback) {
    const documentPromises = servicesIds.flatMap(serviceId => {
      const { documents } = this._serviceDeclarations[serviceId];
      return Object.keys(documents).map(async type => {
        try {
          await callback({
            serviceId,
            document: {
              type,
              ...documents[type]
            }
          });
        } catch (error) {
          if (error instanceof InaccessibleContentError) {
            return this.emit('inaccessibleContent', serviceId, type, error);
>>>>>>> 7c891920
          }
        });
      });
    });
  }

  async recordSnapshot({ content, mimeType, serviceId, type }) {
    const { id: snapshotId, isFirstRecord } = await history.recordSnapshot({
      serviceId,
      documentType: type,
      content,
      mimeType
    });

    if (!snapshotId) {
      return this.emit('snapshotNotChanged', serviceId, type);
    }

    this.emit(isFirstRecord ? 'firstSnapshotRecorded' : 'snapshotRecorded', serviceId, type, snapshotId);
    return snapshotId;
  }

  async recordVersion({ snapshotContent, mimeType, snapshotId, serviceId, documentDeclaration, isRefiltering }) {
    const { type } = documentDeclaration;
    const document = await filter({
      content: snapshotContent,
      mimeType,
      documentDeclaration,
      filterFunctions: this._serviceDeclarations[serviceId].filters,
    });

    const recordFunction = !isRefiltering ? 'recordVersion' : 'recordRefilter';

    const { id: versionId, isFirstRecord } = await history[recordFunction]({
      serviceId,
      content: document,
      documentType: type,
      snapshotId
    });

    if (!versionId) {
      return this.emit('versionNotChanged', serviceId, type);
    }

    this.emit(isFirstRecord ? 'firstVersionRecorded' : 'versionRecorded', serviceId, type, versionId);
  }

  async publish() {
    if (!config.get('history.publish')) {
      return;
    }

    await history.publish();
    this.emit('recordsPublished');
  }
}<|MERGE_RESOLUTION|>--- conflicted
+++ resolved
@@ -22,10 +22,7 @@
   'versionNotChanged',
   'recordsPublished',
   'inaccessibleContent',
-<<<<<<< HEAD
   'error'
-=======
->>>>>>> 7c891920
 ];
 
 export default class CGUs extends events.EventEmitter {
@@ -40,7 +37,6 @@
   async init() {
     if (!this._serviceDeclarations) {
       this._serviceDeclarations = await loadServiceDeclarations(SERVICE_DECLARATIONS_PATH);
-<<<<<<< HEAD
 
       this.trackDocumentChangesQueue = async.queue(async ({ serviceDocument }) => this.trackDocumentChanges(serviceDocument), 10);
       this.refilterDocumentsQueue = async.queue(async ({ serviceDocument }) => this.refilterAndRecordDocument(serviceDocument), 10);
@@ -48,7 +44,7 @@
       const queueErrorHandler = (error, { serviceDocument }) => {
         const { serviceId, document: { type } } = serviceDocument;
         if (error instanceof InaccessibleContentError) {
-          return this.emit('inaccessibleContent', serviceId, type, error);
+          return this.emit('inaccessibleContent', error, serviceId, type);
         }
         this.emit('error', error, serviceId, type);
       };
@@ -59,10 +55,6 @@
       this.initialized = Promise.resolve();
     }
     return this.initialized;
-=======
-    }
-    return this._serviceDeclarations;
->>>>>>> 7c891920
   }
 
   attach(listener) {
@@ -75,13 +67,8 @@
     });
   }
 
-<<<<<<< HEAD
-  async trackChanges(servicesSubset) {
-    this.forEachDocumentOfServices(servicesSubset, serviceDocument => this.trackDocumentChangesQueue.push({ serviceDocument }));
-=======
   async trackChanges(servicesIds) {
-    await this._forEachDocumentOf(servicesIds, document => this.trackDocumentChanges(document));
->>>>>>> 7c891920
+    this._forEachDocumentOf(servicesIds, serviceDocument => this.trackDocumentChangesQueue.push({ serviceDocument }));
 
     await this.trackDocumentChangesQueue.drain();
     await this.publish();
@@ -116,16 +103,11 @@
     });
   }
 
-<<<<<<< HEAD
-  async refilterAndRecord(servicesSubset) {
-    this.forEachDocumentOfServices(servicesSubset, serviceDocument => this.refilterDocumentsQueue.push({ serviceDocument }));
+  async refilterAndRecord(servicesIds) {
+    this._forEachDocumentOf(servicesIds, serviceDocument => this.refilterDocumentsQueue.push({ serviceDocument }));
 
     await this.refilterDocumentsQueue.drain();
     await this.publish();
-=======
-  async refilterAndRecord(servicesIds) {
-    return this._forEachDocumentOf(servicesIds, document => this.refilterAndRecordDocument(document));
->>>>>>> 7c891920
   }
 
   async refilterAndRecordDocument({ serviceId, document: documentDeclaration }) {
@@ -147,18 +129,8 @@
     });
   }
 
-<<<<<<< HEAD
-  forEachDocumentOfServices(servicesSubset = [], callback) {
-    let services = this._serviceDeclarations;
-
-    if (servicesSubset.length) {
-      services = servicesSubset.reduce((accumulator, service) => {
-        accumulator[service] = this._serviceDeclarations[service];
-        return accumulator;
-      }, {});
-    }
-
-    Object.keys(services).forEach(serviceId => {
+  async _forEachDocumentOf(servicesIds = [], callback) {
+    servicesIds.forEach(serviceId => {
       const { documents } = this._serviceDeclarations[serviceId];
       Object.keys(documents).forEach(type => {
         callback({
@@ -166,23 +138,6 @@
           document: {
             type,
             ...documents[type]
-=======
-  async _forEachDocumentOf(servicesIds = [], callback) {
-    const documentPromises = servicesIds.flatMap(serviceId => {
-      const { documents } = this._serviceDeclarations[serviceId];
-      return Object.keys(documents).map(async type => {
-        try {
-          await callback({
-            serviceId,
-            document: {
-              type,
-              ...documents[type]
-            }
-          });
-        } catch (error) {
-          if (error instanceof InaccessibleContentError) {
-            return this.emit('inaccessibleContent', serviceId, type, error);
->>>>>>> 7c891920
           }
         });
       });
