import nodeFetch from 'node-fetch';
import HttpProxyAgent from 'http-proxy-agent';
import HttpsProxyAgent from 'https-proxy-agent';

const LANGUAGE = 'en';

export default async function fetch(url, { asRawData = false } = {}) {
  const options = {};
  if (url.startsWith('https:') && process.env.HTTPS_PROXY) {
    options.agent = new HttpsProxyAgent(process.env.HTTPS_PROXY);
  } else if (url.startsWith('http:') && process.env.HTTP_PROXY) {
    options.agent = new HttpProxyAgent(process.env.HTTP_PROXY);
  }
  options.headers = { 'Accept-Language': LANGUAGE };

  const response = await nodeFetch(url, options);

  if (!response.ok) {
    throw new Error(`Received HTTP code ${response.status} when trying to fetch '${url}'`);
  }

  const mimeType = response.headers.get('content-type');

<<<<<<< HEAD
  return {
    mimeType,
    content: await (mimeType.startsWith('text/') ? response.text() : response.buffer()),
  };
=======
  if (asRawData) {
    return blob;
  }

  return blob.text();
>>>>>>> c94fd25c
}<|MERGE_RESOLUTION|>--- conflicted
+++ resolved
@@ -21,16 +21,8 @@
 
   const mimeType = response.headers.get('content-type');
 
-<<<<<<< HEAD
   return {
     mimeType,
     content: await (mimeType.startsWith('text/') ? response.text() : response.buffer()),
   };
-=======
-  if (asRawData) {
-    return blob;
-  }
-
-  return blob.text();
->>>>>>> c94fd25c
 }