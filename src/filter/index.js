import url from 'url';

import jsdom from 'jsdom';
import TurndownService from 'turndown';
import turndownPluginGithubFlavouredMarkdown from 'joplin-turndown-plugin-gfm';
import mardownPdf from '@accordproject/markdown-pdf';
import ciceroMark from '@accordproject/markdown-cicero';

const { JSDOM } = jsdom;
const turndownService = new TurndownService();
turndownService.use(turndownPluginGithubFlavouredMarkdown.gfm);

export const LINKS_TO_CONVERT_SELECTOR = 'a[href]:not([href^="#"])';

<<<<<<< HEAD
const { PdfTransformer } = mardownPdf;
const { CiceroMarkTransformer } = ciceroMark;
const pdfTransformer = new PdfTransformer();
const ciceroMarkTransformer = new CiceroMarkTransformer();

export default async function filter({ content, mimeType, documentDeclaration, filterFunctions }) {
  if (mimeType == 'application/pdf') {
    return filterPDF({ content });
  }

  return filterHTML({
    content,
    documentDeclaration,
    filterFunctions
  });
}

export async function filterHTML({ content, documentDeclaration, filterFunctions }) {
=======
export default async function filter(content, documentDeclaration, filterFunctions) {
>>>>>>> c94fd25c
  const {
    fetch: location,
    select: extractionSelectors = [],
    remove: deletionSelectors = [],
<<<<<<< HEAD
    filter: serviceSpecificFilters = []
  } = documentDeclaration;
  const virtualConsole = new jsdom.VirtualConsole();
=======
    filter: serviceSpecificFilters = [],
  } = documentDeclaration;

>>>>>>> c94fd25c
  const jsdomInstance = new JSDOM(content, {
    url: location,
    virtualConsole: new jsdom.VirtualConsole(),
  });
  const { document: webPageDOM } = jsdomInstance.window;

  for (const filterName of serviceSpecificFilters) {
    const isAsyncFilter = filterFunctions[filterName].constructor.name === 'AsyncFunction';

    // filters work in place
    if (isAsyncFilter) {
      await filterFunctions[filterName](webPageDOM, documentDeclaration); // eslint-disable-line no-await-in-loop
    } else {
      filterFunctions[filterName](webPageDOM, documentDeclaration);
    }
  }

  remove(webPageDOM, deletionSelectors); // remove function works in place

  const domFragment = select(webPageDOM, extractionSelectors);

  if (!domFragment.children.length) {
    throw new Error(`The provided selector "${extractionSelectors}" has no match in the web page.`);
  }

  convertRelativeURLsToAbsolute(domFragment, location);

  return transform(domFragment);
}

export async function filterPDF({ content: pdfBuffer }) {
  const ciceroMarkdown = await pdfTransformer.toCiceroMark(pdfBuffer);

  return ciceroMarkTransformer.toMarkdown(ciceroMarkdown);
}

function selectRange(document, rangeSelector) {
  const { startBefore, startAfter, endBefore, endAfter } = rangeSelector;

  const selection = document.createRange();
  const startNode = document.querySelector(startBefore || startAfter);
  const endNode = document.querySelector(endBefore || endAfter);

  if (!startNode) {
    throw new Error(`The "start" selector has no match in document in: ${JSON.stringify(rangeSelector)}`);
  }

  if (!endNode) {
    throw new Error(`The "end" selector has no match in document in: ${JSON.stringify(rangeSelector)}`);
  }

  selection[startBefore ? 'setStartBefore' : 'setStartAfter'](startNode);
  selection[endBefore ? 'setEndBefore' : 'setEndAfter'](endNode);

  return selection;
}

export function convertRelativeURLsToAbsolute(document, baseURL) {
  Array.from(document.querySelectorAll(LINKS_TO_CONVERT_SELECTOR)).forEach(link => {
    link.href = url.resolve(baseURL, link.href);
  });
}

// Works in place
function remove(webPageDOM, deletionSelectors) {
  [].concat(deletionSelectors).forEach(selector => {
    if (typeof selector === 'object') {
      const rangeSelection = selectRange(webPageDOM, selector);
      rangeSelection.deleteContents();
    } else {
      Array.from(webPageDOM.querySelectorAll(selector)).forEach(node => node.remove());
    }
  });
}

function select(webPageDOM, extractionSelectors) {
  const result = webPageDOM.createDocumentFragment();

  [].concat(extractionSelectors).forEach(selector => {
    if (typeof selector === 'object') {
      const rangeSelection = selectRange(webPageDOM, selector);
      result.appendChild(rangeSelection.cloneContents());
    } else {
      webPageDOM.querySelectorAll(selector).forEach(element => result.appendChild(element));
    }
  });

  return result;
}

function transform(domFragment) {
  return turndownService.turndown(domFragment);
}<|MERGE_RESOLUTION|>--- conflicted
+++ resolved
@@ -12,7 +12,6 @@
 
 export const LINKS_TO_CONVERT_SELECTOR = 'a[href]:not([href^="#"])';
 
-<<<<<<< HEAD
 const { PdfTransformer } = mardownPdf;
 const { CiceroMarkTransformer } = ciceroMark;
 const pdfTransformer = new PdfTransformer();
@@ -31,22 +30,13 @@
 }
 
 export async function filterHTML({ content, documentDeclaration, filterFunctions }) {
-=======
-export default async function filter(content, documentDeclaration, filterFunctions) {
->>>>>>> c94fd25c
   const {
     fetch: location,
     select: extractionSelectors = [],
     remove: deletionSelectors = [],
-<<<<<<< HEAD
     filter: serviceSpecificFilters = []
   } = documentDeclaration;
-  const virtualConsole = new jsdom.VirtualConsole();
-=======
-    filter: serviceSpecificFilters = [],
-  } = documentDeclaration;
 
->>>>>>> c94fd25c
   const jsdomInstance = new JSDOM(content, {
     url: location,
     virtualConsole: new jsdom.VirtualConsole(),
