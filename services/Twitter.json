{
  "name": "Twitter",
  "documents": {
    "tos": {
      "fetch": "https://twitter.com/tos",
      "remove": "[style='display: none;']",
      "select": ".p22__item > .cr01-section:nth-child(7), .p23-chapter:nth-child(8)"
    },
    "privacy": {
      "fetch": "https://twitter.com/privacy",
      "remove": "[style='display: none;']",
      "select": "main"
    },
    "devAgreement": {
      "fetch": "https://developer.twitter.com/developer-terms/agreement",
      "select": "main"
    },
    "devPolicy": {
      "fetch": "https://developer.twitter.com/developer-terms/policy",
      "select": "main"
    },
    "copyrightPolicy": {
      "fetch": "https://help.twitter.com/en/rules-and-policies/copyright-policy",
      "filter": [
        "removeBanner",
        "removeScripts"
      ],
      "select": ".twtr-grid__yang > div:nth-child(1)"
    },
<<<<<<< HEAD
    "lawEnforcementPolicy": {
      "fetch": "https://help.twitter.com/en/rules-and-policies/twitter-law-enforcement-support",
      "filter": [
=======
    "lawEnforcementGuidelines": {
      "location": "https://help.twitter.com/en/rules-and-policies/twitter-law-enforcement-support",
      "contentSelector": ".twtr-grid__yang > div:nth-child(1)",
      "filters": [
>>>>>>> 71d31d27
        "removeBanner"
      ],
      "select": ".twtr-grid__yang > div:nth-child(1)"
    },
    "cookiesPolicy": {
      "fetch": "https://help.twitter.com/en/rules-and-policies/twitter-cookies",
      "filter": [
        "removeBanner"
      ],
      "select": ".twtr-grid__yang > div:nth-child(1)"
    }
  }
}<|MERGE_RESOLUTION|>--- conflicted
+++ resolved
@@ -27,16 +27,9 @@
       ],
       "select": ".twtr-grid__yang > div:nth-child(1)"
     },
-<<<<<<< HEAD
-    "lawEnforcementPolicy": {
+    "lawEnforcementGuidelines": {
       "fetch": "https://help.twitter.com/en/rules-and-policies/twitter-law-enforcement-support",
       "filter": [
-=======
-    "lawEnforcementGuidelines": {
-      "location": "https://help.twitter.com/en/rules-and-policies/twitter-law-enforcement-support",
-      "contentSelector": ".twtr-grid__yang > div:nth-child(1)",
-      "filters": [
->>>>>>> 71d31d27
         "removeBanner"
       ],
       "select": ".twtr-grid__yang > div:nth-child(1)"
